--- conflicted
+++ resolved
@@ -272,7 +272,6 @@
             return;
         }
 
-<<<<<<< HEAD
         try {
             $this->closeTimeouts[$client->id] = $this->now + $this->closePeriod;
             $promise = $this->sendCloseFrame($client, $code, $reason);
@@ -281,14 +280,7 @@
         } catch (ClientException $e) {
             // Ignore client failures.
         }
-        // Don't unload the client here, it will be unloaded upon timeout
-=======
-        $this->closeTimeouts[$client->id] = $this->now + $this->closePeriod;
-        $promise = $this->sendCloseFrame($client, $code, $reason);
-        yield from $this->tryAppOnClose($client->id, $code, $reason);
-        return $promise;
         // Don't unload the client here, it will be unloaded upon timeout or last data written if closed by client or OP_CLOSE received by client
->>>>>>> dd4122fa
     }
 
     private function sendCloseFrame(Rfc6455Client $client, $code, $msg): Promise {
@@ -519,18 +511,11 @@
                 }
 
             } elseif ($client->closedAt) {
-<<<<<<< HEAD
-                @stream_socket_shutdown($socket, STREAM_SHUT_WR);
-                Loop::cancel($watcherId);
-                $client->writeWatcher = null;
-                $client->writeDeferred = null;
-=======
->>>>>>> dd4122fa
                 $client->writeBuffer = "";
                 $client->writeDeferred = null;
                 if ($client->readWatcher) { // readWatcher exists == we are still waiting for an OP_CLOSE frame
                     @stream_socket_shutdown($socket, STREAM_SHUT_WR);
-                    \Amp\cancel($watcherId);
+                    Loop::cancel($watcherId);
                     $client->writeWatcher = null;
                 } else {
                     unset($this->closeTimeouts[$client->id]);
